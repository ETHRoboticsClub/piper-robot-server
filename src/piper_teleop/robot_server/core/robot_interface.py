"""
Robot interface module.
Provides a clean wrapper around robot devices with safety checks and convenience methods.
"""

import contextlib
import logging
import os
import sys
import time
from typing import Any, Tuple

import numpy as np
import pinocchio as pin

from piper_teleop.config import NUM_JOINTS, TelegripConfig

from .geometry import transform2pose, xyzrpy2transform
from .kinematics import Arm_IK
from .piper import Piper, PiperConfig

logger = logging.getLogger(__name__)


def arm_angles_to_action_dict(arm_angles):
    action_dict = {
        "joint_0.pos": float(arm_angles[0]),
        "joint_1.pos": float(arm_angles[1]),
        "joint_2.pos": float(arm_angles[2]),
        "joint_3.pos": float(arm_angles[3]),
        "joint_4.pos": float(arm_angles[4]),
        "joint_5.pos": float(arm_angles[5]),
        "joint_6.pos": float(arm_angles[6]),
    }
    return action_dict

@contextlib.contextmanager
def suppress_stdout_stderr():
    """Context manager to suppress stdout and stderr output at the file descriptor level."""
    # Save original file descriptors
    stdout_fd = sys.stdout.fileno()
    stderr_fd = sys.stderr.fileno()

    # Save original file descriptors
    saved_stdout_fd = os.dup(stdout_fd)
    saved_stderr_fd = os.dup(stderr_fd)

    try:
        # Open devnull
        devnull_fd = os.open(os.devnull, os.O_WRONLY)

        # Redirect stdout and stderr to devnull
        os.dup2(devnull_fd, stdout_fd)
        os.dup2(devnull_fd, stderr_fd)

        yield

    finally:
        # Restore original file descriptors
        os.dup2(saved_stdout_fd, stdout_fd)
        os.dup2(saved_stderr_fd, stderr_fd)

        # Close saved file descriptors
        os.close(saved_stdout_fd)
        os.close(saved_stderr_fd)
        os.close(devnull_fd)


class RobotInterface:
    """High-level interface for robot control with safety features."""

    def __init__(self, config: TelegripConfig, robot_enabled: bool = False):
        self.config = config
        self.left_robot = None
        self.right_robot = None
        self.is_enabled = robot_enabled
        self.is_connected = False

        # Individual arm connection status
        self.left_arm_connected = False
        self.right_arm_connected = False

        # Joint state
        self.arm_angles = np.zeros(NUM_JOINTS) * 2
        # arm angles
        # 0-5: left arm joints
        # 6-11: right arm joints
        # 12: left gripper
        # 13: right gripper

        self.ik_solver = None

        # Control timing
        self.last_send_time = 0

        # Error tracking - separate for each arm
        self.left_arm_errors = 0
        self.right_arm_errors = 0
        self.general_errors = 0
        self.max_arm_errors = 3  # Allow fewer errors per arm before marking as disconnected
        self.max_general_errors = 8  # Allow more general errors before full disconnection

        # Initial positions for safe shutdown - restored original values
        self.initial_left_arm = xyzrpy2transform(0.19, 0.0, 0.2, 0, 1.57, 0)
        self.initial_right_arm = xyzrpy2transform(0.19, -0.5, 0.2, 0, 1.57, 0)

    def setup_robot_configs(self) -> Tuple[PiperConfig, PiperConfig]:
        """Create robot configurations for both arms."""

        left_config = PiperConfig(port="left_piper", id="left_follower")
        right_config = PiperConfig(port="right_piper", id="right_follower")

        return left_config, right_config

    def connect(self) -> bool:
        """Connect to robot hardware."""
        if self.is_connected:
            logger.info("Robot interface already connected")
            return True

        if not self.is_enabled:
            logger.info("Robot control is not enabled")
            return False

        try:
            left_config, right_config = self.setup_robot_configs()
            logger.info("Connecting to robot...")

            # Connect left arm - always suppress low-level CAN debug output
            try:
                with suppress_stdout_stderr():
                    self.left_robot = Piper(left_config)
                    self.left_robot.connect()
                self.left_arm_connected = True
                logger.info("✅ Left arm connected successfully")
            except Exception as e:
                logger.error(f"❌ Left arm connection failed: {e}")
                self.left_arm_connected = False

            # Connect right arm - always suppress low-level CAN debug output
            try:
                with suppress_stdout_stderr():
                    self.right_robot = Piper(right_config)
                    self.right_robot.connect()
                self.right_arm_connected = True
                logger.info("✅ Right arm connected successfully")
            except Exception as e:
                logger.error(f"❌ Right arm connection failed: {e}")
                self.right_arm_connected = False

            # Mark as connected if at least one arm is connected
            self.is_connected = self.left_arm_connected and self.right_arm_connected

            if not self.is_connected:
                logger.error("❌ Failed to connect any robot arms")

            return self.is_connected

        except Exception as e:
            logger.error(f"❌ Robot connection failed with exception: {e}")
            self.is_connected = False
            return False

    def setup_kinematics(self):
        """Setup kinematics solvers using PyBullet components for both arms."""
        # Setup solvers for both arms
        ground_height = self.config.ground_height
        self.ik_solver = Arm_IK(self.config.urdf_path, ground_height)
        logger.info("Kinematics solvers initialized for both arms with ground plane at height %.3f", ground_height)

    def get_end_effector_transform(self, arm: str) -> np.ndarray:
        """Get end effector pose for specified arm.

        Returns:
            np.ndarray: 4x4 transform matrix.
        """
        if arm == "left":
            return (
                self.left_robot.get_end_effector_transform()
                if self.left_robot
                else xyzrpy2transform(0.19, 0.0, 0.2, 0, 1.57, 0)
            )
        elif arm == "right":
            return (
                self.right_robot.get_end_effector_transform()
                if self.right_robot
                else xyzrpy2transform(0.19, 0.0, 0.2, 0, 1.57, 0)
            )
        else:
            raise ValueError(f"Invalid arm: {arm}")

    def solve_ik(self, target_pose_1: np.ndarray, target_pose_2: np.ndarray, visualize: bool) -> np.ndarray:
        """Solve inverse kinematics for both arms."""
        position_1, quaternion_1 = transform2pose(target_pose_1)
        position_2, quaternion_2 = transform2pose(target_pose_2)
        # transform2pose returns XYZW, but pin.Quaternion expects WXYZ
        target_1 = pin.SE3(
            pin.Quaternion(quaternion_1[3], quaternion_1[0], quaternion_1[1], quaternion_1[2]),
            position_1,
        )
        target_2 = pin.SE3(
            pin.Quaternion(quaternion_2[3], quaternion_2[0], quaternion_2[1], quaternion_2[2]),
            position_2,
        )
        sol_q, is_collision = self.ik_solver.ik_fun(target_1.homogeneous, target_2.homogeneous, visualize=visualize)
        return sol_q, is_collision

    def update_arm_angles(self, joint_angles: np.ndarray):
        """Update joint angles for specified arm."""
        self.arm_angles = joint_angles

    def send_command(self) -> bool:
        """Send current joint angles to robot using dictionary format."""
        if not self.is_connected or not self.is_enabled:
            return False

        current_time = time.time()
        if current_time - self.last_send_time < self.config.send_interval:
            return True  # Don't send too frequently

        try:
            # Send commands with dictionary format - no joint direction mapping
            success = True

            # Send left arm command - suppress low-level CAN debug output
            if self.left_robot and self.left_arm_connected:
                try:
<<<<<<< HEAD
                    action_dict = {
                        "joint_0.pos": float(self.arm_angles[0]),
                        "joint_1.pos": float(self.arm_angles[1]),
                        "joint_2.pos": float(self.arm_angles[2]),
                        "joint_3.pos": float(self.arm_angles[3]),
                        "joint_4.pos": float(self.arm_angles[4]),
                        "joint_5.pos": float(self.arm_angles[5]),
                        "joint_6.pos": float(self.arm_angles[12]),
                    }
=======
                    action_dict = arm_angles_to_action_dict(self.left_arm_angles)
>>>>>>> 3c4a49b5
                    with suppress_stdout_stderr():
                        self.left_robot.send_action(action_dict)
                except Exception as e:
                    logger.error(f"Error sending left arm command: {e}")
                    self.left_arm_errors += 1
                    if self.left_arm_errors > self.max_arm_errors:
                        self.left_arm_connected = False
                        logger.error("❌ Left arm disconnected due to repeated errors")
                    success = False

            # Send right arm command - suppress low-level CAN debug output
            if self.right_robot and self.right_arm_connected:
                try:
<<<<<<< HEAD
                    action_dict = {
                        "joint_0.pos": float(self.arm_angles[6]),
                        "joint_1.pos": float(self.arm_angles[7]),
                        "joint_2.pos": float(self.arm_angles[8]),
                        "joint_3.pos": float(self.arm_angles[9]),
                        "joint_4.pos": float(self.arm_angles[10]),
                        "joint_5.pos": float(self.arm_angles[11]),
                        "joint_6.pos": float(self.arm_angles[13]),
                    }
=======
                    action_dict = arm_angles_to_action_dict(self.right_arm_angles)
>>>>>>> 3c4a49b5
                    with suppress_stdout_stderr():
                        self.right_robot.send_action(action_dict)
                except Exception as e:
                    logger.error(f"Error sending right arm command: {e}")
                    self.right_arm_errors += 1
                    if self.right_arm_errors > self.max_arm_errors:
                        self.right_arm_connected = False
                        logger.error("❌ Right arm disconnected due to repeated errors")
                    success = False

            self.last_send_time = current_time
            return success

        except Exception as e:
            logger.error(f"Error sending robot command: {e}")
            self.general_errors += 1
            if self.general_errors > self.max_general_errors:
                self.is_connected = False
                logger.error("❌ Robot interface disconnected due to repeated errors")
            return False

    def set_gripper(self, arm: str, closed: bool):
        """Set gripper state for specified arm."""
        angle = 0.0 if closed else 0.07

        if arm == "left":
            self.arm_angles[12] = angle
        elif arm == "right":
            self.arm_angles[13] = angle
        else:
            raise ValueError(f"Invalid arm: {arm}")

    def return_to_initial_position(self):
        """Return both arms to initial position."""
        logger.info("⏪ Returning robot to initial position...")

        arm_angles, collision = self.solve_ik(self.initial_left_arm, self.initial_right_arm, visualize=True)

        if collision:
            logger.error("❌ Cannot return to initial position due to collision in IK solution")
            self.arm_angles = np.zeros(NUM_JOINTS) * 2

        self.arm_angles = np.concatenate((arm_angles, [0.0, 0.0]))

        try:
            # Send commands for a few iterations to ensure movement
            for i in range(10):
                self.send_command()
                time.sleep(0.1)

            logger.info("✅ Robot returned to initial position")
        except Exception as e:
            logger.error(f"Error returning to initial position: {e}")

    def disconnect(self):
        """Disconnect from robot hardware."""
        if not self.is_connected:
            return

        logger.info("Disconnecting from robot...")

        # Return to initial positions if engaged
        if self.is_enabled:
            try:
                self.return_to_initial_position()
            except Exception as e:
                logger.error(f"Error returning to initial position: {e}")

        # Disconnect both arms
        if self.left_robot:
            try:
                self.left_robot.disconnect()
            except Exception as e:
                logger.error(f"Error disconnecting left arm: {e}")
            self.left_robot = None

        if self.right_robot:
            try:
                self.right_robot.disconnect()
            except Exception as e:
                logger.error(f"Error disconnecting right arm: {e}")
            self.right_robot = None

        self.is_connected = False
        self.is_enabled = False
        self.left_arm_connected = False
        self.right_arm_connected = False
        logger.info("🔌 Robot disconnected")

    def get_arm_connection_status(self, arm: str) -> bool:
        """Get connection status for specific arm based on device file existence."""
        # Only check device file existence - ignore overall robot connection status
        if arm == "left":
            return self.left_robot.is_connected if self.left_robot else False
        elif arm == "right":
            return self.right_robot.is_connected if self.right_robot else False
        else:
            return False

    def update_arm_connection_status(self):
        """Update individual arm connection status based on device file existence."""
        if self.is_connected:
            self.left_arm_connected = self.left_robot.is_connected if self.left_robot else False
            self.right_arm_connected = self.right_robot.is_connected if self.right_robot else False

    def get_observation(self) -> dict[str, Any]:
        """Get observation from robot."""
        return {
            "left_arm_obs": self.left_robot.get_observation() if self.left_robot else None,
            "right_arm_obs": self.right_robot.get_observation() if self.right_robot else None,
        }<|MERGE_RESOLUTION|>--- conflicted
+++ resolved
@@ -225,7 +225,6 @@
             # Send left arm command - suppress low-level CAN debug output
             if self.left_robot and self.left_arm_connected:
                 try:
-<<<<<<< HEAD
                     action_dict = {
                         "joint_0.pos": float(self.arm_angles[0]),
                         "joint_1.pos": float(self.arm_angles[1]),
@@ -235,9 +234,6 @@
                         "joint_5.pos": float(self.arm_angles[5]),
                         "joint_6.pos": float(self.arm_angles[12]),
                     }
-=======
-                    action_dict = arm_angles_to_action_dict(self.left_arm_angles)
->>>>>>> 3c4a49b5
                     with suppress_stdout_stderr():
                         self.left_robot.send_action(action_dict)
                 except Exception as e:
@@ -251,7 +247,6 @@
             # Send right arm command - suppress low-level CAN debug output
             if self.right_robot and self.right_arm_connected:
                 try:
-<<<<<<< HEAD
                     action_dict = {
                         "joint_0.pos": float(self.arm_angles[6]),
                         "joint_1.pos": float(self.arm_angles[7]),
@@ -261,9 +256,6 @@
                         "joint_5.pos": float(self.arm_angles[11]),
                         "joint_6.pos": float(self.arm_angles[13]),
                     }
-=======
-                    action_dict = arm_angles_to_action_dict(self.right_arm_angles)
->>>>>>> 3c4a49b5
                     with suppress_stdout_stderr():
                         self.right_robot.send_action(action_dict)
                 except Exception as e:
