--- conflicted
+++ resolved
@@ -186,19 +186,6 @@
             total_time = time.perf_counter() - iteration_start
             overhead_time = total_time - commands_time - robot_time - sleep_time
 
-<<<<<<< HEAD
-
-
-            # # Single consolidated logging statement
-            # logger.debug(
-            #     f"Loop: {total_time*1000:.1f}ms ({1/total_time:.1f}Hz) | "
-            #     f"Cmd: {commands_time*1000:.1f}ms | "
-            #     f"Robot: {robot_time*1000:.1f}ms | "
-            #     f"Sleep: {sleep_time*1000:.1f}ms | "
-            #     f"Overhead: {overhead_time*1000:.1f}ms"
-            #     "\n================================================================================="
-            # )
-=======
             # Single consolidated logging statement
             logger.debug(
                 f"Loop: {total_time*1000:.1f}ms ({1/total_time:.1f}Hz) | "
@@ -208,7 +195,6 @@
                 f"Overhead: {overhead_time*1000:.1f}ms"
                 "\n================================================================================="
             )
->>>>>>> b6947c15
 
     async def stop(self):
         """Stop the control loop."""
