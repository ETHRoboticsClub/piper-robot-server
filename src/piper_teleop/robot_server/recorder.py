import atexit
import logging
import time
from pathlib import Path
from typing import Optional

import numpy as np
from lerobot.datasets.lerobot_dataset import LeRobotDataset
from lerobot.datasets.utils import write_info, DEFAULT_VIDEO_PATH
from lerobot.utils.control_utils import init_keyboard_listener
from lerobot.utils.utils import say
import pyarrow.parquet as pq

from piper_teleop.robot_server.camera.camera_config import CameraConfig
from piper_teleop.robot_server.camera.camera_streamer import SharedCameraData

logger = logging.getLogger(__name__)

from enum import Enum, auto

<<<<<<< HEAD
=======
def convert_image_dataset_to_video(dataset: LeRobotDataset):
    """Convert a dataset recorded with image frames into the canonical video layout."""
    if dataset.num_episodes == 0:
        return
    logger.info("converting images to video")
    import shutil

    image_keys = list(dataset.meta.image_keys)
    if not image_keys:
        return

    # Step 1: Update metadata to video format
    for key in image_keys:
        dataset.meta.info["features"][key]["dtype"] = "video"
    dataset.meta.info["video_path"] = DEFAULT_VIDEO_PATH
    write_info(dataset.meta.info, dataset.meta.root)
    dataset.meta.load_metadata()

    # Step 2: Encode videos for each episode
    for episode_index in range(dataset.num_episodes):
        dataset.encode_episode_videos(episode_index)

    # Step 3: Regenerate parquet files without image columns
    # (Video datasets don't store image data in parquet)
    for episode_index in range(dataset.num_episodes):
        parquet_path = dataset.root / dataset.meta.get_data_file_path(episode_index)

        # Load existing parquet data
        table = pq.read_table(parquet_path)

        # Remove image columns (they're now in videos)
        columns_to_keep = [col for col in table.schema.names if not col.startswith('observation.images.')]
        table_without_images = table.select(columns_to_keep)

        # Save back to parquet
        pq.write_table(table_without_images, parquet_path)

    dataset.meta.info["total_videos"] = dataset.num_episodes * len(dataset.meta.video_keys)
    write_info(dataset.meta.info, dataset.meta.root)
    dataset.meta.load_metadata()

    # Step 4: Clean up images directory
    images_dir = dataset.root / "images"
    if images_dir.exists():
        shutil.rmtree(images_dir)
>>>>>>> 79ff8d09

class RecState(Enum):
    INIT = auto()
    RESET_ENV = auto()
    RECORDING = auto()
    FINISHED = auto()


class Recorder:
<<<<<<< HEAD

    repo_id: str
    task: str
    resume: bool

    def __init__(
        self,
        repo_id: str,
        task: str,
        resume=False,
        root=Path(__file__).parents[3] / "data",
        single_arm=False,
        cameras: list[CameraConfig] = None,
        dof=7,
        fps=30,
        robot_type="piper",
        play_sound=True,
        use_video=False,
        image_writer_processes=4,
        image_writer_threads=16,
    ):
        # Features
=======
    def __init__(self,
                 repo_id:str,
                 task: str,
                 resume=False,
                 root=Path(__file__).parents[3] / 'data',
                 single_arm=False,
                 cams: Optional[Dict[str, Any]] = None,
                 dof=7,
                 fps=30,
                 robot_type='piper',
                 play_sound=True,
                 use_video=False,
                 image_writer_processes=4,
                 image_writer_threads=16,
                 ):
        # Feutures
        if use_video is False:
            logger.info('Init recorder in fast mode. Images will be converted to video at the end of recording')
            self.convert_images_to_video = True
        else:
            self.convert_images_to_video = False
>>>>>>> 79ff8d09
        self.single_arm = single_arm
        if self.single_arm:
            self.joints = [f"joint_{i}" for i in range(dof)]
        else:
            self.joints = [f"L.joint_{i}" for i in range(dof)] + [f"R.joint_{i}" for i in range(dof)]

        # Build camera feature shapes from configs if provided
        self.cams = None
        if cameras is not None:
            assert isinstance(cameras, list), "cameras must be a list of CameraConfig"
            cams_dict = {}
            for cam_cfg in cameras:
                assert isinstance(cam_cfg, CameraConfig), "each camera must be a CameraConfig"
                cams_dict[cam_cfg.name] = (cam_cfg.frame_height, cam_cfg.frame_width, 3)
            self.cams = cams_dict
        self.dof = dof

        # lerobot dataset
        self.repo_id = repo_id
        self.task = task
        self.root = str(root)
        self.resume = resume
        self.fps = fps
        self.robot_type = robot_type
        self.dataset: Optional[LeRobotDataset] = None
        self.image_writer_processes = image_writer_processes
        self.image_writer_threads = image_writer_threads
        self.use_video = use_video

        listener, events = init_keyboard_listener()
        self.events = events
        self.state = RecState.INIT
        self.play_sound = play_sound

        atexit.register(self.exit)

    def __exit__(self, exc_type, exc, tb):
        self.exit()
        return False

    def exit(self):
        if self.dataset is not None:
            logger.info("Cleaning up recorder resources")
            self.dataset.stop_image_writer()
            logger.info("Ending up recorder resources")
            self._end_recording()

    @property
    def features(self):
        feutures = dict()
        feutures["action"] = {
            "dtype": "float32",
            "shape": (len(self.joints),),
            "names": self.joints,
        }
        feutures["observation.state"] = {
            "dtype": "float32",
            "shape": (len(self.joints),),
            "names": self.joints,
        }
        if self.cams is not None:
            for cam, hwc in self.cams.items():
                feutures[f"observation.images.{cam}"] = {
                    "dtype": "video" if self.use_video else "image",
                    "shape": hwc,
                    "names": ["height", "width", "channels"],
                }
        return feutures

    def _create_dataset(self):
        dataset = LeRobotDataset.create(
            repo_id=self.repo_id,
            root=self.root,
            features=self.features,
            fps=self.fps,
            robot_type=self.robot_type,
            use_videos=self.use_video,
            image_writer_processes=self.image_writer_processes,
            image_writer_threads=self.image_writer_threads,
        )
        self.dataset = dataset

    def start_recording(self):
        logger.info("start recording")
        self._create_dataset()

    def add_observation(
        self,
        left_joints,
        right_joints,
        left_joints_target,
        right_joints_target,
        data: SharedCameraData,
    ) -> None:
        if self.state == RecState.RECORDING:

            cams = dict()
            for name in data.data.keys():
                cams[f"observation.images.{name}"] = data.data[name].numpy()

            state = np.array(
                [left_joints[f"joint_{i}.pos"] for i in range(self.dof)]
                + [right_joints[f"joint_{i}.pos"] for i in range(self.dof)],
                dtype=np.float32,
            )
            target = np.array(
                [left_joints_target[f"joint_{i}.pos"] for i in range(self.dof)]
                + [right_joints_target[f"joint_{i}.pos"] for i in range(self.dof)],
                dtype=np.float32,
            )
            frame = {"observation.state": state, "action": target, **cams}
            self.dataset.add_frame(frame, self.task)

    def _transition(self, next_state, message=None, action=None, message_post=None):
        if message and self.play_sound:
            logger.info(message)
            say(message)
        if action:
            action()
        if message_post and self.play_sound:
            logger.info(message_post)
            say(message_post)
        self.state = next_state

    def _end_recording(self):
        self._delete_episodes()
        if self.convert_images_to_video:
            convert_image_dataset_to_video(self.dataset)
            # avoid twice conversion
            self.convert_images_to_video = False
        self.events['stop_recording'] = False


    def _save_episodes(self):
        start_save = time.perf_counter()
        self.dataset.save_episode()
        save_time = time.perf_counter() - start_save
        logger.info(f"Save episode time {save_time:.2f}s frames {self.dataset.num_frames}")

    def _delete_episodes(self):
        # Gives lerobot dataset time to catch up before deleting
        time.sleep(0.2)
        self.dataset.clear_episode_buffer()

    def handle_keyboard_event(self):
        """
        Keyboard controls:
            →  (Right Arrow): Exit early / advance to next stage.
                              In RECORDING: save current episode and reset.
            ←  (Left Arrow) : Re-record current episode (discard + reset env).
            Esc             : Stop recording and return to INIT (from any state).

        """
        if self.events["rerecord_episode"]:
            # From anywhere, go reset env to rerecord
            self._transition(RecState.RESET_ENV, "rerecording, reset environment", self._delete_episodes)
            self.events["rerecord_episode"] = False
            self.events["exit_early"] = False

        if self.events["exit_early"]:
            if self.state == RecState.INIT:
                self._transition(RecState.RESET_ENV, "reset environment")
            elif self.state == RecState.RESET_ENV:
                self._transition(RecState.RECORDING, "starting recording")
            elif self.state == RecState.RECORDING:
<<<<<<< HEAD
                self._transition(RecState.RESET_ENV, None, self._save_episodes, "Episode saved")
            self.events["exit_early"] = False
=======
                self._transition(RecState.RESET_ENV, None, self._save_episodes, 'Episode saved')
            self.events['exit_early'] = False

        if self.events['stop_recording']:
            self._transition(RecState.FINISHED, "Stop Recording", self._end_recording, None)
>>>>>>> 79ff8d09
<|MERGE_RESOLUTION|>--- conflicted
+++ resolved
@@ -5,11 +5,11 @@
 from typing import Optional
 
 import numpy as np
+import pyarrow.parquet as pq
 from lerobot.datasets.lerobot_dataset import LeRobotDataset
-from lerobot.datasets.utils import write_info, DEFAULT_VIDEO_PATH
+from lerobot.datasets.utils import DEFAULT_VIDEO_PATH, write_info
 from lerobot.utils.control_utils import init_keyboard_listener
 from lerobot.utils.utils import say
-import pyarrow.parquet as pq
 
 from piper_teleop.robot_server.camera.camera_config import CameraConfig
 from piper_teleop.robot_server.camera.camera_streamer import SharedCameraData
@@ -18,8 +18,7 @@
 
 from enum import Enum, auto
 
-<<<<<<< HEAD
-=======
+
 def convert_image_dataset_to_video(dataset: LeRobotDataset):
     """Convert a dataset recorded with image frames into the canonical video layout."""
     if dataset.num_episodes == 0:
@@ -51,7 +50,7 @@
         table = pq.read_table(parquet_path)
 
         # Remove image columns (they're now in videos)
-        columns_to_keep = [col for col in table.schema.names if not col.startswith('observation.images.')]
+        columns_to_keep = [col for col in table.schema.names if not col.startswith("observation.images.")]
         table_without_images = table.select(columns_to_keep)
 
         # Save back to parquet
@@ -65,7 +64,7 @@
     images_dir = dataset.root / "images"
     if images_dir.exists():
         shutil.rmtree(images_dir)
->>>>>>> 79ff8d09
+
 
 class RecState(Enum):
     INIT = auto()
@@ -75,11 +74,6 @@
 
 
 class Recorder:
-<<<<<<< HEAD
-
-    repo_id: str
-    task: str
-    resume: bool
 
     def __init__(
         self,
@@ -97,30 +91,12 @@
         image_writer_processes=4,
         image_writer_threads=16,
     ):
-        # Features
-=======
-    def __init__(self,
-                 repo_id:str,
-                 task: str,
-                 resume=False,
-                 root=Path(__file__).parents[3] / 'data',
-                 single_arm=False,
-                 cams: Optional[Dict[str, Any]] = None,
-                 dof=7,
-                 fps=30,
-                 robot_type='piper',
-                 play_sound=True,
-                 use_video=False,
-                 image_writer_processes=4,
-                 image_writer_threads=16,
-                 ):
-        # Feutures
         if use_video is False:
-            logger.info('Init recorder in fast mode. Images will be converted to video at the end of recording')
+            logger.info("Init recorder in fast mode. Images will be converted to video at the end of recording")
             self.convert_images_to_video = True
         else:
             self.convert_images_to_video = False
->>>>>>> 79ff8d09
+        # Features
         self.single_arm = single_arm
         if self.single_arm:
             self.joints = [f"joint_{i}" for i in range(dof)]
@@ -213,13 +189,9 @@
         right_joints,
         left_joints_target,
         right_joints_target,
-        data: SharedCameraData,
+        cams: dict[str, np.ndarray],
     ) -> None:
         if self.state == RecState.RECORDING:
-
-            cams = dict()
-            for name in data.data.keys():
-                cams[f"observation.images.{name}"] = data.data[name].numpy()
 
             state = np.array(
                 [left_joints[f"joint_{i}.pos"] for i in range(self.dof)]
@@ -232,7 +204,7 @@
                 dtype=np.float32,
             )
             frame = {"observation.state": state, "action": target, **cams}
-            self.dataset.add_frame(frame, self.task)
+            self.dataset.add_frame(frame, self.task)  # type: ignore
 
     def _transition(self, next_state, message=None, action=None, message_post=None):
         if message and self.play_sound:
@@ -251,8 +223,7 @@
             convert_image_dataset_to_video(self.dataset)
             # avoid twice conversion
             self.convert_images_to_video = False
-        self.events['stop_recording'] = False
-
+        self.events["stop_recording"] = False
 
     def _save_episodes(self):
         start_save = time.perf_counter()
@@ -286,13 +257,8 @@
             elif self.state == RecState.RESET_ENV:
                 self._transition(RecState.RECORDING, "starting recording")
             elif self.state == RecState.RECORDING:
-<<<<<<< HEAD
                 self._transition(RecState.RESET_ENV, None, self._save_episodes, "Episode saved")
             self.events["exit_early"] = False
-=======
-                self._transition(RecState.RESET_ENV, None, self._save_episodes, 'Episode saved')
-            self.events['exit_early'] = False
-
-        if self.events['stop_recording']:
-            self._transition(RecState.FINISHED, "Stop Recording", self._end_recording, None)
->>>>>>> 79ff8d09
+
+        if self.events["stop_recording"]:
+            self._transition(RecState.FINISHED, "Stop Recording", self._end_recording, None)