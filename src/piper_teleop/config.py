--- conflicted
+++ resolved
@@ -26,11 +26,7 @@
         "right_arm": {"name": "Right Arm", "enabled": True},
         "vr_to_robot_scale": 1.0,
         "send_interval": 0.05,
-<<<<<<< HEAD
         "ground_height": -0.05,
-=======
-        "ground_height": -0.04,
->>>>>>> 3f59ce6f
     },
     "control": {
         "keyboard": {"enabled": False, "pos_step": 0.01, "angle_step": 5.0, "gripper_step": 10.0},
@@ -54,7 +50,7 @@
             "frame_width": "640",
             "frame_height": "480",
             "capture_api": cv2.CAP_V4L2,
-            "cam_index": "6",
+            "cam_index": "4",
         },
         "wrist2": {  # Left wrist camera
             "type": "monocular",
